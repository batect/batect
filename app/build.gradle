/*
   Copyright 2017-2020 Charles Korn.

   Licensed under the Apache License, Version 2.0 (the "License");
   you may not use this file except in compliance with the License.
   You may obtain a copy of the License at

       http://www.apache.org/licenses/LICENSE-2.0

   Unless required by applicable law or agreed to in writing, software
   distributed under the License is distributed on an "AS IS" BASIS,
   WITHOUT WARRANTIES OR CONDITIONS OF ANY KIND, either express or implied.
   See the License for the specific language governing permissions and
   limitations under the License.
*/

plugins {
    id "com.github.johnrengelman.shadow" version "6.1.0"
    id "batect-kotlin"
    id "application"
}

applicationName = "batect"
archivesBaseName = "batect"
mainClassName = "batect.ApplicationKt"

repositories {
    mavenCentral()
    maven { url "https://kotlin.bintray.com/kotlinx" }
    jcenter()
}

dependencies {
    implementation platform("com.squareup.okhttp3:okhttp-bom:4.9.0")
    implementation platform("org.jetbrains.kotlin:kotlin-bom")

    implementation "org.jetbrains.kotlinx:kotlinx-serialization-json:1.0.1"
    implementation "org.kodein.di:kodein-di:7.1.0"
    implementation "com.squareup.okio:okio:2.9.0"
    implementation "com.squareup.okhttp3:okhttp"
    implementation "com.github.jnr:jnr-posix:3.0.57"
<<<<<<< HEAD
    implementation "com.charleskorn.kaml:kaml:0.25.0"
=======
    implementation "com.charleskorn.kaml:kaml:0.26.0"
>>>>>>> 8755bbd4
    implementation "com.hypirion:io:0.3.1"
    implementation "org.bouncycastle:bcpkix-jdk15on:1.67"
    implementation "org.graylog.repackaged:os-platform-finder:1.2.3"

    implementation project(":libs:docker-client")
    implementation project(":libs:git-client")
    implementation project(":libs:io")
    implementation project(":libs:logging")
    implementation project(":libs:primitives")
    implementation project(":libs:os")
    implementation project(":libs:telemetry")

    testImplementation "org.araqnid:hamkrest-json:1.1.2"
    testImplementation "com.google.jimfs:jimfs:1.1"
    testImplementation project(":libs:test-utils")
    testImplementation project(":libs:logging-test-utils")
}

tasks.named("check").configure {
    dependsOn ":libs:check"
}

checkUnitTestLayout {
    ignoreFileNameCheck = fileTree(
        dir: "src/unitTest/kotlin",
        includes: [
            "batect/cli/commands/FakeDockerConnectivity.kt",
            "batect/testutils/**",
            "batect/config/ExceptionMatchers.kt"
        ]
    )

    ignoreMissingMainFile = fileTree(
        dir: "src/unitTest/kotlin",
        includes: [
            "batect/execution/model/steps/*.kt",
            "batect/execution/model/events/*.kt",
        ]
    )
}

apply from: "gradle/completionTest.gradle"
apply from: "gradle/journeyTest.gradle"
apply from: "gradle/performanceTest.gradle"
apply from: "gradle/profiling.gradle"
apply from: "gradle/shadow.gradle"
apply from: "gradle/versionInfo.gradle"<|MERGE_RESOLUTION|>--- conflicted
+++ resolved
@@ -39,11 +39,7 @@
     implementation "com.squareup.okio:okio:2.9.0"
     implementation "com.squareup.okhttp3:okhttp"
     implementation "com.github.jnr:jnr-posix:3.0.57"
-<<<<<<< HEAD
-    implementation "com.charleskorn.kaml:kaml:0.25.0"
-=======
     implementation "com.charleskorn.kaml:kaml:0.26.0"
->>>>>>> 8755bbd4
     implementation "com.hypirion:io:0.3.1"
     implementation "org.bouncycastle:bcpkix-jdk15on:1.67"
     implementation "org.graylog.repackaged:os-platform-finder:1.2.3"
