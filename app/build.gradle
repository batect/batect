--- conflicted
+++ resolved
@@ -34,27 +34,15 @@
     implementation platform("com.squareup.okhttp3:okhttp-bom:4.9.0")
     implementation platform("org.jetbrains.kotlin:kotlin-bom")
 
-<<<<<<< HEAD
-    implementation 'org.jetbrains.kotlinx:kotlinx-serialization-json:1.0.1'
-    implementation 'org.kodein.di:kodein-di:7.1.0'
-    implementation 'com.squareup.okio:okio:2.9.0'
-    implementation 'com.squareup.okhttp3:okhttp'
-    implementation 'com.github.jnr:jnr-posix:3.0.57'
-    implementation 'com.charleskorn.kaml:kaml:0.26.0'
-    implementation 'com.hypirion:io:0.3.1'
-    implementation 'org.bouncycastle:bcpkix-jdk15on:1.66'
-    implementation 'org.graylog.repackaged:os-platform-finder:1.2.3'
-=======
     implementation "org.jetbrains.kotlinx:kotlinx-serialization-json:1.0.1"
     implementation "org.kodein.di:kodein-di:7.1.0"
     implementation "com.squareup.okio:okio:2.9.0"
     implementation "com.squareup.okhttp3:okhttp"
     implementation "com.github.jnr:jnr-posix:3.0.57"
-    implementation "com.charleskorn.kaml:kaml:0.25.0"
+    implementation "com.charleskorn.kaml:kaml:0.26.0"
     implementation "com.hypirion:io:0.3.1"
     implementation "org.bouncycastle:bcpkix-jdk15on:1.66"
     implementation "org.graylog.repackaged:os-platform-finder:1.2.3"
->>>>>>> 1a4c8137
 
     implementation project(":libs:docker-client")
     implementation project(":libs:git-client")
