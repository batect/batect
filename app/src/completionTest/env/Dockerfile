--- conflicted
+++ resolved
@@ -1,19 +1,11 @@
 FROM alpine:3.13.1@sha256:08d6ca16c60fe7490c03d10dc339d9fd8ea67c6466dea8d558526b1330a85930
 
 RUN apk --no-cache add \
-<<<<<<< HEAD
     bash==5.1.0-r0 \
     curl==7.74.0-r0 \
     fish==3.1.2-r4 \
-    openjdk8-jre=8.272.10-r4 \
+    openjdk8-jre=8.275.01-r0 \
     python3==3.8.7-r0 \
-=======
-    bash==5.0.17-r0 \
-    curl==7.69.1-r3 \
-    fish==3.1.2-r0 \
-    openjdk8-jre=8.275.01-r0 \
-    python3==3.8.5-r1 \
->>>>>>> 8579e1e9
     zsh==5.8-r1
 
 # fish completion
