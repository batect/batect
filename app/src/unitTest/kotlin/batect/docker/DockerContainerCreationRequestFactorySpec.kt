--- conflicted
+++ resolved
@@ -73,7 +73,6 @@
                             val additionalPortMappings = emptySet<PortMapping>()
 
                             on("creating the request") {
-<<<<<<< HEAD
                                 val container = Container(
                                     "some-container",
                                     imageSourceDoesNotMatter(),
@@ -91,7 +90,21 @@
                                 )
 
                                 val userAndGroup = UserAndGroup(123, 456)
-                                val request = factory.create(container, image, network, command, entrypoint, workingDirectory, additionalEnvironmentVariables, additionalVolumeMounts, additionalPortMappings, propagateProxyEnvironmentVariables, userAndGroup, allContainersInNetwork)
+                                val request = factory.create(
+                                    container,
+                                    image,
+                                    network,
+                                    command,
+                                    entrypoint,
+                                    workingDirectory,
+                                    additionalEnvironmentVariables,
+                                    additionalVolumeMounts,
+                                    additionalPortMappings,
+                                    propagateProxyEnvironmentVariables,
+                                    userAndGroup,
+                                    terminalType,
+                                    allContainersInNetwork
+                                )
 
                                 it("populates the image on the request") {
                                     assertThat(request.image, equalTo(image))
@@ -124,96 +137,36 @@
 
                                 it("populates the volume mounts on the request with the volume mounts from the container") {
                                     assertThat(request.volumeMounts, equalTo(container.volumeMounts))
-=======
-                                    val container = Container(
-                                        "some-container",
-                                        imageSourceDoesNotMatter(),
-                                        command = Command.parse("some-command-that-wont-be-used"),
-                                        workingDirectory = "/some-work-dir",
-                                        volumeMounts = setOf(VolumeMount("local", "remote", "mode")),
-                                        portMappings = setOf(PortMapping(123, 456)),
-                                        environment = mapOf("SOME_VAR" to LiteralValue("SOME_VALUE")),
-                                        healthCheckConfig = HealthCheckConfig(Duration.ofSeconds(2), 10, Duration.ofSeconds(5)),
-                                        privileged = false,
-                                        enableInitProcess = true,
-                                        capabilitiesToAdd = setOf(Capability.NET_ADMIN),
-                                        capabilitiesToDrop = setOf(Capability.KILL)
-                                    )
-
-                                    val userAndGroup = UserAndGroup(123, 456)
-                                    val request = factory.create(
-                                        container,
-                                        image,
-                                        network,
-                                        command,
-                                        workingDirectory,
-                                        additionalEnvironmentVariables,
-                                        additionalVolumeMounts,
-                                        additionalPortMappings,
-                                        propagateProxyEnvironmentVariables,
-                                        userAndGroup,
-                                        terminalType,
-                                        allContainersInNetwork
-                                    )
-
-                                    it("populates the image on the request") {
-                                        assertThat(request.image, equalTo(image))
-                                    }
-
-                                    it("populates the network on the request") {
-                                        assertThat(request.network, equalTo(network))
-                                    }
-
-                                    it("populates the command on the request") {
-                                        assertThat(request.command, equalTo(command.parsedCommand))
-                                    }
-
-                                    it("populates the hostname and network alias on the request with the name of the container") {
-                                        assertThat(request.hostname, equalTo(container.name))
-                                        assertThat(request.networkAlias, equalTo(container.name))
-                                    }
-
-                                    it("populates the environment variables on the request with the environment variables from the container") {
-                                        assertThat(request.environmentVariables, equalTo(mapOf("SOME_VAR" to "SOME_VALUE")))
-                                    }
-
-                                    it("populates the working directory on the request with the working directory provided, not from the container") {
-                                        assertThat(request.workingDirectory, equalTo(workingDirectory))
-                                    }
-
-                                    it("populates the volume mounts on the request with the volume mounts from the container") {
-                                        assertThat(request.volumeMounts, equalTo(container.volumeMounts))
-                                    }
-
-                                    it("populates the port mappings on the request with the port mappings from the container") {
-                                        assertThat(request.portMappings, equalTo(container.portMappings))
-                                    }
-
-                                    it("populates the health check configuration on the request with the health check configuration from the container") {
-                                        assertThat(request.healthCheckConfig, equalTo(container.healthCheckConfig))
-                                    }
-
-                                    it("populates the user and group configuration on the request with the provided values") {
-                                        assertThat(request.userAndGroup, equalTo(userAndGroup))
-                                    }
-
-                                    it("populates the privileged mode with the setting from the container") {
-                                        assertThat(request.privileged, equalTo(false))
-                                    }
-
-                                    it("populates the init configuration on the request with the enable init process configuration from the container") {
-                                        assertThat(request.init, equalTo(container.enableInitProcess))
-                                    }
-
-                                    it("populates the capabilities to add on the request with the set from the container") {
-                                        assertThat(request.capabilitiesToAdd, equalTo(container.capabilitiesToAdd))
-                                    }
-
-                                    it("populates the capabilities to drop on the request with the set from the container") {
-                                        assertThat(request.capabilitiesToDrop, equalTo(container.capabilitiesToDrop))
-                                    }
->>>>>>> 05529138
-                                }
+                                }
+
+                                it("populates the port mappings on the request with the port mappings from the container") {
+                                    assertThat(request.portMappings, equalTo(container.portMappings))
+                                }
+
+                                it("populates the health check configuration on the request with the health check configuration from the container") {
+                                    assertThat(request.healthCheckConfig, equalTo(container.healthCheckConfig))
+                                }
+
+                                it("populates the user and group configuration on the request with the provided values") {
+                                    assertThat(request.userAndGroup, equalTo(userAndGroup))
+                                }
+
+                                it("populates the privileged mode with the setting from the container") {
+                                    assertThat(request.privileged, equalTo(false))
+                                }
+
+                                it("populates the init configuration on the request with the enable init process configuration from the container") {
+                                    assertThat(request.init, equalTo(container.enableInitProcess))
+                                }
+
+                                it("populates the capabilities to add on the request with the set from the container") {
+                                    assertThat(request.capabilitiesToAdd, equalTo(container.capabilitiesToAdd))
+                                }
+
+                                it("populates the capabilities to drop on the request with the set from the container") {
+                                    assertThat(request.capabilitiesToDrop, equalTo(container.capabilitiesToDrop))
+                                }
+                            }
                         }
 
                         given("there are additional port mappings") {
@@ -228,11 +181,7 @@
                                     portMappings = setOf(PortMapping(123, 456))
                                 )
 
-<<<<<<< HEAD
-                                val request = factory.create(container, image, network, command, entrypoint, workingDirectory, additionalEnvironmentVariables, additionalVolumeMounts, additionalPortMappings, propagateProxyEnvironmentVariables, null, allContainersInNetwork)
-=======
-                                val request = factory.create(container, image, network, command, workingDirectory, additionalEnvironmentVariables, additionalVolumeMounts, additionalPortMappings, propagateProxyEnvironmentVariables, null, terminalType, allContainersInNetwork)
->>>>>>> 05529138
+                                val request = factory.create(container, image, network, command, entrypoint, workingDirectory, additionalEnvironmentVariables, additionalVolumeMounts, additionalPortMappings, propagateProxyEnvironmentVariables, null, terminalType, allContainersInNetwork)
 
                                 it("populates the port mappings on the request with the combined set of port mappings from the container and the additional port mappings") {
                                     assertThat(request.portMappings, equalTo(setOf(
@@ -254,11 +203,7 @@
                                 volumeMounts = setOf(VolumeMount("local", "remote", "mode"))
                             )
 
-<<<<<<< HEAD
-                            val request = factory.create(container, image, network, command, entrypoint, workingDirectory, additionalEnvironmentVariables, additionalVolumeMounts, emptySet(), propagateProxyEnvironmentVariables, null, allContainersInNetwork)
-=======
-                            val request = factory.create(container, image, network, command, workingDirectory, additionalEnvironmentVariables, additionalVolumeMounts, emptySet(), propagateProxyEnvironmentVariables, null, terminalType, allContainersInNetwork)
->>>>>>> 05529138
+                            val request = factory.create(container, image, network, command, entrypoint, workingDirectory, additionalEnvironmentVariables, additionalVolumeMounts, emptySet(), propagateProxyEnvironmentVariables, null, terminalType, allContainersInNetwork)
 
                             it("populates the volume mounts on the request with the combined set of volume mounts from the container and the additional volume mounts") {
                                 assertThat(request.volumeMounts, equalTo(setOf(
@@ -274,11 +219,7 @@
                     val container = Container("some-container", imageSourceDoesNotMatter(), command = null)
 
                     on("creating the request") {
-<<<<<<< HEAD
-                        val request = factory.create(container, image, network, null, entrypoint, workingDirectory, emptyMap(), emptySet(), emptySet(), propagateProxyEnvironmentVariables, null, allContainersInNetwork)
-=======
-                        val request = factory.create(container, image, network, null, workingDirectory, emptyMap(), emptySet(), emptySet(), propagateProxyEnvironmentVariables, null, terminalType, allContainersInNetwork)
->>>>>>> 05529138
+                        val request = factory.create(container, image, network, null, null, workingDirectory, emptyMap(), emptySet(), emptySet(), propagateProxyEnvironmentVariables, null, terminalType, allContainersInNetwork)
 
                         it("does not populate the command on the request") {
                             assertThat(request.command, equalTo(emptyList()))
@@ -290,7 +231,7 @@
                     val container = Container("some-container", imageSourceDoesNotMatter(), command = null)
 
                     on("creating the request") {
-                        val request = factory.create(container, image, network, command, null, workingDirectory, emptyMap(), emptySet(), emptySet(), propagateProxyEnvironmentVariables, null, allContainersInNetwork)
+                        val request = factory.create(container, image, network, command, null, workingDirectory, emptyMap(), emptySet(), emptySet(), propagateProxyEnvironmentVariables, null, terminalType, allContainersInNetwork)
 
                         it("does not populate the command on the request") {
                             assertThat(request.entrypoint, equalTo(emptyList()))
@@ -311,11 +252,7 @@
                         )
 
                         on("creating the request") {
-<<<<<<< HEAD
-                            val request = factory.create(container, image, network, command, entrypoint, workingDirectory, additionalEnvironmentVariables, emptySet(), emptySet(), propagateProxyEnvironmentVariables, null, allContainersInNetwork)
-=======
-                            val request = factory.create(container, image, network, command, workingDirectory, additionalEnvironmentVariables, emptySet(), emptySet(), propagateProxyEnvironmentVariables, null, terminalType, allContainersInNetwork)
->>>>>>> 05529138
+                            val request = factory.create(container, image, network, command, entrypoint, workingDirectory, additionalEnvironmentVariables, emptySet(), emptySet(), propagateProxyEnvironmentVariables, null, terminalType, allContainersInNetwork)
 
                             it("populates the environment variables on the request with the environment variables from the container and from the additional environment variables") {
                                 assertThat(request.environmentVariables, equalTo(mapOf(
@@ -334,11 +271,7 @@
                         )
 
                         on("creating the request") {
-<<<<<<< HEAD
-                            val request = factory.create(container, image, network, command, entrypoint, workingDirectory, additionalEnvironmentVariables, emptySet(), emptySet(), propagateProxyEnvironmentVariables, null, allContainersInNetwork)
-=======
-                            val request = factory.create(container, image, network, command, workingDirectory, additionalEnvironmentVariables, emptySet(), emptySet(), propagateProxyEnvironmentVariables, null, terminalType, allContainersInNetwork)
->>>>>>> 05529138
+                            val request = factory.create(container, image, network, command, entrypoint, workingDirectory, additionalEnvironmentVariables, emptySet(), emptySet(), propagateProxyEnvironmentVariables, null, terminalType, allContainersInNetwork)
 
                             it("populates the environment variables on the request with the environment variables from the container and from the additional environment variables, with the additional environment variables taking precedence") {
                                 assertThat(request.environmentVariables, equalTo(mapOf(
@@ -369,11 +302,7 @@
                     )
 
                     on("creating the request") {
-<<<<<<< HEAD
-                        val request = factory.create(container, image, network, command, entrypoint, workingDirectory, additionalEnvironmentVariables, emptySet(), emptySet(), propagateProxyEnvironmentVariables, null, allContainersInNetwork)
-=======
-                        val request = factory.create(container, image, network, command, workingDirectory, additionalEnvironmentVariables, emptySet(), emptySet(), propagateProxyEnvironmentVariables, null, terminalType, allContainersInNetwork)
->>>>>>> 05529138
+                        val request = factory.create(container, image, network, command, entrypoint, workingDirectory, additionalEnvironmentVariables, emptySet(), emptySet(), propagateProxyEnvironmentVariables, null, terminalType, allContainersInNetwork)
 
                         it("populates the environment variables on the request with the environment variables' values from the host") {
                             assertThat(request.environmentVariables, equalTo(mapOf(
@@ -392,11 +321,7 @@
 
                     on("creating the request") {
                         it("throws an appropriate exception") {
-<<<<<<< HEAD
-                            assertThat({ factory.create(container, image, network, command, entrypoint, workingDirectory, additionalEnvironmentVariables, emptySet(), emptySet(), propagateProxyEnvironmentVariables, null, allContainersInNetwork) },
-=======
-                            assertThat({ factory.create(container, image, network, command, workingDirectory, additionalEnvironmentVariables, emptySet(), emptySet(), propagateProxyEnvironmentVariables, null, terminalType, allContainersInNetwork) },
->>>>>>> 05529138
+                            assertThat({ factory.create(container, image, network, command, entrypoint, workingDirectory, additionalEnvironmentVariables, emptySet(), emptySet(), propagateProxyEnvironmentVariables, null, terminalType, allContainersInNetwork) },
                                 throws<ContainerCreationFailedException>(withMessage("The value for the environment variable 'SOME_VAR' cannot be evaluated: The host environment variable 'SOME_HOST_VARIABLE_THAT_ISNT_DEFINED' is not set, and no default value has been provided.")))
                         }
                     }
@@ -413,11 +338,7 @@
                     val additionalEnvironmentVariables = mapOf("SOME_VAR" to ReferenceValue("SOME_HOST_VARIABLE"))
 
                     on("creating the request") {
-<<<<<<< HEAD
-                        val request = factory.create(container, image, network, command, entrypoint, workingDirectory, additionalEnvironmentVariables, emptySet(), emptySet(), propagateProxyEnvironmentVariables, null, allContainersInNetwork)
-=======
-                        val request = factory.create(container, image, network, command, workingDirectory, additionalEnvironmentVariables, emptySet(), emptySet(), propagateProxyEnvironmentVariables, null, terminalType, allContainersInNetwork)
->>>>>>> 05529138
+                        val request = factory.create(container, image, network, command, entrypoint, workingDirectory, additionalEnvironmentVariables, emptySet(), emptySet(), propagateProxyEnvironmentVariables, null, terminalType, allContainersInNetwork)
 
                         it("populates the environment variables on the request with the environment variables' values from the host") {
                             assertThat(request.environmentVariables, equalTo(mapOf(
@@ -437,11 +358,7 @@
 
                     on("creating the request") {
                         it("throws an appropriate exception") {
-<<<<<<< HEAD
-                            assertThat({ factory.create(container, image, network, command, entrypoint, workingDirectory, additionalEnvironmentVariables, emptySet(), emptySet(), propagateProxyEnvironmentVariables, null, allContainersInNetwork) },
-=======
-                            assertThat({ factory.create(container, image, network, command, workingDirectory, additionalEnvironmentVariables, emptySet(), emptySet(), propagateProxyEnvironmentVariables, null, terminalType, allContainersInNetwork) },
->>>>>>> 05529138
+                            assertThat({ factory.create(container, image, network, command, entrypoint, workingDirectory, additionalEnvironmentVariables, emptySet(), emptySet(), propagateProxyEnvironmentVariables, null, terminalType, allContainersInNetwork) },
                                 throws<ContainerCreationFailedException>(withMessage("The value for the environment variable 'SOME_VAR' cannot be evaluated: The host environment variable 'SOME_HOST_VARIABLE_THAT_ISNT_DEFINED' is not set, and no default value has been provided.")))
                         }
                     }
@@ -457,11 +374,7 @@
                     val additionalEnvironmentVariables = mapOf("SOME_VAR" to ReferenceValue("SOME_HOST_VARIABLE"))
 
                     on("creating the request") {
-<<<<<<< HEAD
-                        val request = factory.create(container, image, network, command, entrypoint, workingDirectory, additionalEnvironmentVariables, emptySet(), emptySet(), propagateProxyEnvironmentVariables, null, allContainersInNetwork)
-=======
-                        val request = factory.create(container, image, network, command, workingDirectory, additionalEnvironmentVariables, emptySet(), emptySet(), propagateProxyEnvironmentVariables, null, terminalType, allContainersInNetwork)
->>>>>>> 05529138
+                        val request = factory.create(container, image, network, command, entrypoint, workingDirectory, additionalEnvironmentVariables, emptySet(), emptySet(), propagateProxyEnvironmentVariables, null, terminalType, allContainersInNetwork)
 
                         it("populates the environment variables on the request with the environment variables' values from the host and does not throw an exception") {
                             assertThat(request.environmentVariables, equalTo(mapOf(
@@ -497,11 +410,7 @@
                     val additionalEnvironmentVariables = emptyMap<String, EnvironmentVariableExpression>()
 
                     on("creating the request") {
-<<<<<<< HEAD
-                        val request = factory.create(container, image, network, command, entrypoint, workingDirectory, additionalEnvironmentVariables, emptySet(), emptySet(), propagateProxyEnvironmentVariables, null, allContainersInNetwork)
-=======
-                        val request = factory.create(container, image, network, command, workingDirectory, additionalEnvironmentVariables, emptySet(), emptySet(), propagateProxyEnvironmentVariables, null, terminalType, allContainersInNetwork)
->>>>>>> 05529138
+                        val request = factory.create(container, image, network, command, entrypoint, workingDirectory, additionalEnvironmentVariables, emptySet(), emptySet(), propagateProxyEnvironmentVariables, null, terminalType, allContainersInNetwork)
 
                         it("populates the environment variables on the request with the proxy environment variables from the host") {
                             assertThat(request.environmentVariables, equalTo(mapOf(
@@ -524,11 +433,7 @@
                     val additionalEnvironmentVariables = emptyMap<String, EnvironmentVariableExpression>()
 
                     on("creating the request") {
-<<<<<<< HEAD
-                        val request = factory.create(container, image, network, command, entrypoint, workingDirectory, additionalEnvironmentVariables, emptySet(), emptySet(), propagateProxyEnvironmentVariables, null, allContainersInNetwork)
-=======
-                        val request = factory.create(container, image, network, command, workingDirectory, additionalEnvironmentVariables, emptySet(), emptySet(), propagateProxyEnvironmentVariables, null, terminalType, allContainersInNetwork)
->>>>>>> 05529138
+                        val request = factory.create(container, image, network, command, entrypoint, workingDirectory, additionalEnvironmentVariables, emptySet(), emptySet(), propagateProxyEnvironmentVariables, null, terminalType, allContainersInNetwork)
 
                         it("populates the environment variables on the request with the proxy environment variables from the host, with overrides from the container") {
                             assertThat(request.environmentVariables, equalTo(mapOf(
@@ -553,11 +458,7 @@
                     )
 
                     on("creating the request") {
-<<<<<<< HEAD
-                        val request = factory.create(container, image, network, command, entrypoint, workingDirectory, additionalEnvironmentVariables, emptySet(), emptySet(), propagateProxyEnvironmentVariables, null, allContainersInNetwork)
-=======
-                        val request = factory.create(container, image, network, command, workingDirectory, additionalEnvironmentVariables, emptySet(), emptySet(), propagateProxyEnvironmentVariables, null, terminalType, allContainersInNetwork)
->>>>>>> 05529138
+                        val request = factory.create(container, image, network, command, entrypoint, workingDirectory, additionalEnvironmentVariables, emptySet(), emptySet(), propagateProxyEnvironmentVariables, null, terminalType, allContainersInNetwork)
 
                         it("populates the environment variables on the request with the proxy environment variables from the host, with overrides from the container and additional environment variables") {
                             assertThat(request.environmentVariables, equalTo(mapOf(
@@ -579,11 +480,7 @@
                     )
 
                     val additionalEnvironmentVariables = emptyMap<String, EnvironmentVariableExpression>()
-<<<<<<< HEAD
-                    val request = factory.create(container, image, network, command, entrypoint, workingDirectory, additionalEnvironmentVariables, emptySet(), emptySet(), propagateProxyEnvironmentVariables, null, allContainersInNetwork)
-=======
-                    val request = factory.create(container, image, network, command, workingDirectory, additionalEnvironmentVariables, emptySet(), emptySet(), propagateProxyEnvironmentVariables, null, terminalType, allContainersInNetwork)
->>>>>>> 05529138
+                    val request = factory.create(container, image, network, command, entrypoint, workingDirectory, additionalEnvironmentVariables, emptySet(), emptySet(), propagateProxyEnvironmentVariables, null, terminalType, allContainersInNetwork)
 
                     it("does not propagate the proxy environment variables") {
                         assertThat(request.environmentVariables, isEmptyMap())
@@ -609,11 +506,7 @@
                 val additionalEnvironmentVariables = emptyMap<String, EnvironmentVariableExpression>()
 
                 on("creating the request") {
-<<<<<<< HEAD
-                    val request = factory.create(container, image, network, command, entrypoint, workingDirectory, additionalEnvironmentVariables, emptySet(), emptySet(), propagateProxyEnvironmentVariables, null, allContainersInNetwork)
-=======
-                    val request = factory.create(container, image, network, command, workingDirectory, additionalEnvironmentVariables, emptySet(), emptySet(), propagateProxyEnvironmentVariables, null, terminalType, allContainersInNetwork)
->>>>>>> 05529138
+                    val request = factory.create(container, image, network, command, entrypoint, workingDirectory, additionalEnvironmentVariables, emptySet(), emptySet(), propagateProxyEnvironmentVariables, null, terminalType, allContainersInNetwork)
 
                     it("populates the environment variables on the request with the environment variables from the container and the TERM environment variable from the host") {
                         assertThat(request.environmentVariables, equalTo(mapOf(
@@ -637,11 +530,7 @@
                 val additionalEnvironmentVariables = emptyMap<String, EnvironmentVariableExpression>()
 
                 on("creating the request") {
-<<<<<<< HEAD
-                    val request = factory.create(container, image, network, command, entrypoint, workingDirectory, additionalEnvironmentVariables, emptySet(), emptySet(), propagateProxyEnvironmentVariables, null, allContainersInNetwork)
-=======
-                    val request = factory.create(container, image, network, command, workingDirectory, additionalEnvironmentVariables, emptySet(), emptySet(), propagateProxyEnvironmentVariables, null, terminalType, allContainersInNetwork)
->>>>>>> 05529138
+                    val request = factory.create(container, image, network, command, entrypoint, workingDirectory, additionalEnvironmentVariables, emptySet(), emptySet(), propagateProxyEnvironmentVariables, null, terminalType, allContainersInNetwork)
 
                     it("populates the environment variables on the request with the environment variables from the container and the TERM environment variable from the container") {
                         assertThat(request.environmentVariables, equalTo(mapOf(
@@ -664,11 +553,7 @@
                 val additionalEnvironmentVariables = mapOf("TERM" to LiteralValue("some-additional-term"))
 
                 on("creating the request") {
-<<<<<<< HEAD
-                    val request = factory.create(container, image, network, command, entrypoint, workingDirectory, additionalEnvironmentVariables, emptySet(), emptySet(), propagateProxyEnvironmentVariables, null, allContainersInNetwork)
-=======
-                    val request = factory.create(container, image, network, command, workingDirectory, additionalEnvironmentVariables, emptySet(), emptySet(), propagateProxyEnvironmentVariables, null, terminalType, allContainersInNetwork)
->>>>>>> 05529138
+                    val request = factory.create(container, image, network, command, entrypoint, workingDirectory, additionalEnvironmentVariables, emptySet(), emptySet(), propagateProxyEnvironmentVariables, null, terminalType, allContainersInNetwork)
 
                     it("populates the environment variables on the request with the environment variables from the container and the TERM environment variable from the additional environment variables") {
                         assertThat(request.environmentVariables, equalTo(mapOf(
@@ -692,11 +577,7 @@
                 val additionalEnvironmentVariables = mapOf("TERM" to LiteralValue("some-additional-term"))
 
                 on("creating the request") {
-<<<<<<< HEAD
-                    val request = factory.create(container, image, network, command, entrypoint, workingDirectory, additionalEnvironmentVariables, emptySet(), emptySet(), propagateProxyEnvironmentVariables, null, allContainersInNetwork)
-=======
-                    val request = factory.create(container, image, network, command, workingDirectory, additionalEnvironmentVariables, emptySet(), emptySet(), propagateProxyEnvironmentVariables, null, terminalType, allContainersInNetwork)
->>>>>>> 05529138
+                    val request = factory.create(container, image, network, command, entrypoint, workingDirectory, additionalEnvironmentVariables, emptySet(), emptySet(), propagateProxyEnvironmentVariables, null, terminalType, allContainersInNetwork)
 
                     it("populates the environment variables on the request with the environment variables from the container and the TERM environment variable from the additional environment variables") {
                         assertThat(request.environmentVariables, equalTo(mapOf(
