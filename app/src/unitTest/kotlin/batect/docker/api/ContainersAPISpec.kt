--- conflicted
+++ resolved
@@ -116,12 +116,7 @@
                 val network = DockerNetwork("the-network")
                 val command = listOf("doStuff")
                 val entrypoint = listOf("sh")
-<<<<<<< HEAD
-                val request =
-                    DockerContainerCreationRequest(image, network, command, entrypoint, "some-host", setOf("some-host"), emptyMap(), "/some-dir", emptySet(), emptySet(), emptySet(), HealthCheckConfig(), null, false, false, emptySet(), emptySet(), "json-file")
-=======
-                val request = DockerContainerCreationRequest("the-container", image, network, command, entrypoint, "some-host", setOf("some-host"), emptyMap(), "/some-dir", emptySet(), emptySet(), emptySet(), HealthCheckConfig(), null, false, false, emptySet(), emptySet())
->>>>>>> d496978b
+                val request = DockerContainerCreationRequest("the-container", image, network, command, entrypoint, "some-host", setOf("some-host"), emptyMap(), "/some-dir", emptySet(), emptySet(), emptySet(), HealthCheckConfig(), null, false, false, emptySet(), emptySet(), "json-file")
 
                 on("a successful creation") {
                     val call by createForEachTest { clientWithLongTimeout.mockPost(expectedUrl, """{"Id": "abc123"}""", 201) }
