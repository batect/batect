/*
   Copyright 2017-2019 Charles Korn.

   Licensed under the Apache License, Version 2.0 (the "License");
   you may not use this file except in compliance with the License.
   You may obtain a copy of the License at

       http://www.apache.org/licenses/LICENSE-2.0

   Unless required by applicable law or agreed to in writing, software
   distributed under the License is distributed on an "AS IS" BASIS,
   WITHOUT WARRANTIES OR CONDITIONS OF ANY KIND, either express or implied.
   See the License for the specific language governing permissions and
   limitations under the License.
*/

package batect.ui.simple

import batect.config.BuildImage
import batect.config.Container
import batect.config.PullImage
import batect.docker.DockerContainer
import batect.docker.DockerImage
import batect.docker.DockerNetwork
import batect.execution.RunOptions
import batect.execution.model.events.ContainerBecameHealthyEvent
import batect.execution.model.events.ContainerStartedEvent
import batect.execution.model.events.ImageBuiltEvent
import batect.execution.model.events.ImagePulledEvent
import batect.execution.model.events.StepStartingEvent
import batect.execution.model.events.TaskFailedEvent
import batect.execution.model.steps.BuildImageStep
import batect.execution.model.steps.CleanupStep
import batect.execution.model.steps.CreateContainerStep
import batect.execution.model.steps.CreateTaskNetworkStep
import batect.execution.model.steps.PullImageStep
import batect.execution.model.steps.RunContainerStep
import batect.os.Command
import batect.testutils.createForEachTest
import batect.testutils.given
import batect.testutils.imageSourceDoesNotMatter
import batect.testutils.on
import batect.ui.Console
import batect.ui.FailureErrorMessageFormatter
import batect.ui.text.Text
import batect.ui.text.TextRun
import com.nhaarman.mockitokotlin2.any
import com.nhaarman.mockitokotlin2.doReturn
import com.nhaarman.mockitokotlin2.inOrder
import com.nhaarman.mockitokotlin2.mock
import com.nhaarman.mockitokotlin2.never
import com.nhaarman.mockitokotlin2.times
import com.nhaarman.mockitokotlin2.verify
import com.nhaarman.mockitokotlin2.verifyZeroInteractions
import com.nhaarman.mockitokotlin2.whenever
import org.spekframework.spek2.Spek
import org.spekframework.spek2.style.specification.describe
import java.nio.file.Paths
import java.time.Duration

object SimpleEventLoggerSpec : Spek({
    describe("a simple event logger") {
        val container1And2ImageSource = BuildImage(Paths.get("/some-image-dir"))
        val container3ImageSource = BuildImage(Paths.get("/some-other-image-dir"))
        val taskContainer = Container("task-container", PullImage("some-image"))
        val container1 = Container("container-1", container1And2ImageSource)
        val container2 = Container("container-2", container1And2ImageSource)
        val container3 = Container("container-3", container3ImageSource)
        val containers = setOf(taskContainer, container1, container2, container3)

        val failureErrorMessageFormatter by createForEachTest { mock<FailureErrorMessageFormatter>() }
        val runOptions by createForEachTest { mock<RunOptions>() }
        val console by createForEachTest { mock<Console>() }
        val errorConsole by createForEachTest { mock<Console>() }

        val logger by createForEachTest { SimpleEventLogger(containers, taskContainer, failureErrorMessageFormatter, runOptions, console, errorConsole, mock()) }
        val container = Container("the-cool-container", imageSourceDoesNotMatter())

        describe("handling when events are posted") {
            on("when a 'task failed' event is posted") {
                beforeEachTest {
                    val event = mock<TaskFailedEvent>()
                    whenever(failureErrorMessageFormatter.formatErrorMessage(event, runOptions)).doReturn(TextRun("Something went wrong."))

                    logger.postEvent(event)
                }

                it("prints the message to the console") {
                    verify(errorConsole).println()
                    verify(errorConsole).println(TextRun("Something went wrong."))
                }
            }

            on("when an 'image built' event is posted") {
                beforeEachTest {
                    val event = ImageBuiltEvent(container1And2ImageSource, DockerImage("abc-123"))
                    logger.postEvent(event)
                }

                it("prints a message to the output for each container that uses that built image") {
                    verify(console).println(Text.white(Text("Built ") + Text.bold("container-1") + Text(".")))
                    verify(console).println(Text.white(Text("Built ") + Text.bold("container-2") + Text(".")))
                }
            }

            on("when an 'image pulled' event is posted") {
                beforeEachTest {
                    val event = ImagePulledEvent(PullImage("the-cool-image:1.2.3"), DockerImage("the-cool-image-id"))
                    logger.postEvent(event)
                }

                it("prints a message to the output") {
                    verify(console).println(Text.white(Text("Pulled ") + Text.bold("the-cool-image:1.2.3") + Text(".")))
                }
            }

            describe("when a 'container started' event is posted") {
                on("when the task container has started") {
                    beforeEachTest {
                        val event = ContainerStartedEvent(taskContainer)
                        logger.postEvent(event)
                    }

                    it("does not print a message to the output") {
                        verify(console, never()).println(any<TextRun>())
                    }
                }

<<<<<<< HEAD
                describe("and a 'create container' step has been seen") {
                    on("and that step did not contain a command") {
                        beforeEachTest {
                            val createContainerStep = CreateContainerStep(container, null, null, null, emptyMap(), emptySet(), emptySet(), DockerImage("some-image"), DockerNetwork("some-network"))
                            val runContainerStep = RunContainerStep(container, DockerContainer("not-important"))

                            logger.onStartingTaskStep(createContainerStep)
                            logger.onStartingTaskStep(runContainerStep)
                        }

                        it("prints a message to the output without mentioning a command") {
                            verify(console).println(Text.white(Text("Running ") + Text.bold("the-cool-container") + Text("...")))
                        }
                    }

                    on("and that step contained a command") {
                        beforeEachTest {
                            val createContainerStep = CreateContainerStep(container, Command.parse("do-stuff.sh"), Command.parse("sh"), null, emptyMap(), emptySet(), emptySet(), DockerImage("some-image"), DockerNetwork("some-network"))
                            val runContainerStep = RunContainerStep(container, DockerContainer("not-important"))

                            logger.onStartingTaskStep(createContainerStep)
                            logger.onStartingTaskStep(runContainerStep)
                        }

                        it("prints a message to the output including the original command") {
                            verify(console).println(Text.white(Text("Running ") + Text.bold("do-stuff.sh") + Text(" in ") + Text.bold("the-cool-container") + Text("...")))
                        }
=======
                on("when a dependency container has started") {
                    beforeEachTest {
                        val event = ContainerStartedEvent(container)
                        logger.postEvent(event)
                    }

                    it("prints a message to the output") {
                        verify(console).println(Text.white(Text("Started ") + Text.bold("the-cool-container") + Text(".")))
>>>>>>> 05529138
                    }
                }
            }

            on("when a 'container became healthy' event is posted") {
                beforeEachTest {
                    val event = ContainerBecameHealthyEvent(container)
                    logger.postEvent(event)
                }

                it("prints a message to the output") {
                    verify(console).println(Text.white(Text.bold("the-cool-container") + Text(" has become healthy.")))
                }
            }

            describe("when a 'step starting' event is posted") {
                on("when a 'build image' step is starting") {
                    beforeEachTest {
                        val step = BuildImageStep(container1And2ImageSource, emptySet())
                        logger.postEvent(StepStartingEvent(step))
                    }

                    it("prints a message to the output for each container that uses that built image") {
                        verify(console).println(Text.white(Text("Building ") + Text.bold("container-1") + Text("...")))
                        verify(console).println(Text.white(Text("Building ") + Text.bold("container-2") + Text("...")))
                    }
                }

                on("when a 'pull image' step is starting") {
                    beforeEachTest {
                        val step = PullImageStep(PullImage("some-image:1.2.3"))
                        logger.postEvent(StepStartingEvent(step))
                    }

                    it("prints a message to the output") {
                        verify(console).println(Text.white(Text("Pulling ") + Text.bold("some-image:1.2.3") + Text("...")))
                    }
                }

                describe("when a 'run container' step is starting") {
                    describe("when the step will run the task container") {
                        on("and no 'create container' step has been seen") {
                            beforeEachTest {
                                val step = RunContainerStep(taskContainer, DockerContainer("not-important"))
                                logger.postEvent(StepStartingEvent(step))
                            }

                            it("prints a message to the output without mentioning a command") {
                                verify(console).println(Text.white(Text("Running ") + Text.bold("task-container") + Text("...")))
                            }
                        }

                        describe("and a 'create container' step has been seen") {
                            on("and that step did not contain a command") {
                                beforeEachTest {
                                    val createContainerStep = CreateContainerStep(taskContainer, null, null, emptyMap(), emptySet(), emptySet(), DockerImage("some-image"), DockerNetwork("some-network"))
                                    val runContainerStep = RunContainerStep(taskContainer, DockerContainer("not-important"))

                                    logger.postEvent(StepStartingEvent(createContainerStep))
                                    logger.postEvent(StepStartingEvent(runContainerStep))
                                }

                                it("prints a message to the output without mentioning a command") {
                                    verify(console).println(Text.white(Text("Running ") + Text.bold("task-container") + Text("...")))
                                }
                            }

                            on("and that step contained a command") {
                                beforeEachTest {
                                    val createContainerStep = CreateContainerStep(taskContainer, Command.parse("do-stuff.sh"), null, emptyMap(), emptySet(), emptySet(), DockerImage("some-image"), DockerNetwork("some-network"))
                                    val runContainerStep = RunContainerStep(taskContainer, DockerContainer("not-important"))

                                    logger.postEvent(StepStartingEvent(createContainerStep))
                                    logger.postEvent(StepStartingEvent(runContainerStep))
                                }

                                it("prints a message to the output including the original command") {
                                    verify(console).println(Text.white(Text("Running ") + Text.bold("do-stuff.sh") + Text(" in ") + Text.bold("task-container") + Text("...")))
                                }
                            }
                        }
                    }

                    on("when the step will run a dependency container") {
                        beforeEachTest {
                            val step = RunContainerStep(container, DockerContainer("not-important"))
                            logger.postEvent(StepStartingEvent(step))
                        }

                        it("prints a message to the output") {
                            verify(console).println(Text.white(Text("Starting ") + Text.bold("the-cool-container") + Text("...")))
                        }
                    }
                }

                describe("when a cleanup step is starting") {
                    val cleanupStep = mock<CleanupStep>()

                    given("no cleanup steps have run before") {
                        on("that step starting") {
                            beforeEachTest { logger.postEvent(StepStartingEvent(cleanupStep)) }

                            it("prints a blank line before then printing that clean up has started") {
                                inOrder(console) {
                                    verify(console).println()
                                    verify(console).println(Text.white("Cleaning up..."))
                                }
                            }
                        }
                    }

                    given("and a cleanup step has already been run") {
                        beforeEachTest {
                            val previousStep = mock<CleanupStep>()
                            logger.postEvent(StepStartingEvent(previousStep))
                        }

                        on("that step starting") {
                            beforeEachTest { logger.postEvent(StepStartingEvent(cleanupStep)) }

                            it("only prints one message to the output") {
                                verify(console, times(1)).println(Text.white("Cleaning up..."))
                            }
                        }
                    }
                }

                on("when another kind of step is starting") {
                    beforeEachTest {
                        val step = CreateTaskNetworkStep
                        logger.postEvent(StepStartingEvent(step))
                    }

                    it("does not print anything to the output") {
                        verifyZeroInteractions(console)
                    }
                }
            }
        }

        on("when the task starts") {
            beforeEachTest { logger.onTaskStarting("some-task") }

            it("prints a message to the output") {
                verify(console).println(Text.white(Text("Running ") + Text.bold("some-task") + Text("...")))
            }
        }

        on("when the task finishes") {
            beforeEachTest { logger.onTaskFinished("some-task", 234, Duration.ofMillis(2500)) }

            it("prints a message to the output") {
                verify(console).println(Text.white(Text.bold("some-task") + Text(" finished with exit code 234 in 2.5s.")))
            }
        }

        on("when the task finishes with cleanup disabled") {
            val cleanupInstructions = TextRun("Some instructions")
            beforeEachTest { logger.onTaskFinishedWithCleanupDisabled(cleanupInstructions) }

            it("prints the cleanup instructions") {
                inOrder(errorConsole) {
                    verify(errorConsole).println()
                    verify(errorConsole).println(cleanupInstructions)
                }
            }
        }

        describe("when the task fails") {
            given("there are no cleanup instructions") {
                on("when logging that the task has failed") {
                    beforeEachTest { logger.onTaskFailed("some-task", TextRun()) }

                    it("prints a message to the output") {
                        inOrder(errorConsole) {
                            verify(errorConsole).println()
                            verify(errorConsole).println(Text.red(Text("The task ") + Text.bold("some-task") + Text(" failed. See above for details.")))
                        }
                    }
                }
            }

            given("there are some cleanup instructions") {
                on("when logging that the task has failed") {
                    beforeEachTest { logger.onTaskFailed("some-task", TextRun("Do this to clean up.")) }

                    it("prints a message to the output, including the instructions") {
                        inOrder(errorConsole) {
                            verify(errorConsole).println()
                            verify(errorConsole).println(TextRun("Do this to clean up."))
                            verify(errorConsole).println()
                            verify(errorConsole).println(Text.red(Text("The task ") + Text.bold("some-task") + Text(" failed. See above for details.")))
                        }
                    }
                }
            }
        }
    }
})<|MERGE_RESOLUTION|>--- conflicted
+++ resolved
@@ -126,35 +126,6 @@
                     }
                 }
 
-<<<<<<< HEAD
-                describe("and a 'create container' step has been seen") {
-                    on("and that step did not contain a command") {
-                        beforeEachTest {
-                            val createContainerStep = CreateContainerStep(container, null, null, null, emptyMap(), emptySet(), emptySet(), DockerImage("some-image"), DockerNetwork("some-network"))
-                            val runContainerStep = RunContainerStep(container, DockerContainer("not-important"))
-
-                            logger.onStartingTaskStep(createContainerStep)
-                            logger.onStartingTaskStep(runContainerStep)
-                        }
-
-                        it("prints a message to the output without mentioning a command") {
-                            verify(console).println(Text.white(Text("Running ") + Text.bold("the-cool-container") + Text("...")))
-                        }
-                    }
-
-                    on("and that step contained a command") {
-                        beforeEachTest {
-                            val createContainerStep = CreateContainerStep(container, Command.parse("do-stuff.sh"), Command.parse("sh"), null, emptyMap(), emptySet(), emptySet(), DockerImage("some-image"), DockerNetwork("some-network"))
-                            val runContainerStep = RunContainerStep(container, DockerContainer("not-important"))
-
-                            logger.onStartingTaskStep(createContainerStep)
-                            logger.onStartingTaskStep(runContainerStep)
-                        }
-
-                        it("prints a message to the output including the original command") {
-                            verify(console).println(Text.white(Text("Running ") + Text.bold("do-stuff.sh") + Text(" in ") + Text.bold("the-cool-container") + Text("...")))
-                        }
-=======
                 on("when a dependency container has started") {
                     beforeEachTest {
                         val event = ContainerStartedEvent(container)
@@ -163,7 +134,6 @@
 
                     it("prints a message to the output") {
                         verify(console).println(Text.white(Text("Started ") + Text.bold("the-cool-container") + Text(".")))
->>>>>>> 05529138
                     }
                 }
             }
@@ -219,7 +189,7 @@
                         describe("and a 'create container' step has been seen") {
                             on("and that step did not contain a command") {
                                 beforeEachTest {
-                                    val createContainerStep = CreateContainerStep(taskContainer, null, null, emptyMap(), emptySet(), emptySet(), DockerImage("some-image"), DockerNetwork("some-network"))
+                                    val createContainerStep = CreateContainerStep(taskContainer, null, null, null, emptyMap(), emptySet(), emptySet(), DockerImage("some-image"), DockerNetwork("some-network"))
                                     val runContainerStep = RunContainerStep(taskContainer, DockerContainer("not-important"))
 
                                     logger.postEvent(StepStartingEvent(createContainerStep))
@@ -233,7 +203,7 @@
 
                             on("and that step contained a command") {
                                 beforeEachTest {
-                                    val createContainerStep = CreateContainerStep(taskContainer, Command.parse("do-stuff.sh"), null, emptyMap(), emptySet(), emptySet(), DockerImage("some-image"), DockerNetwork("some-network"))
+                                    val createContainerStep = CreateContainerStep(taskContainer, Command.parse("do-stuff.sh"), null, null, emptyMap(), emptySet(), emptySet(), DockerImage("some-image"), DockerNetwork("some-network"))
                                     val runContainerStep = RunContainerStep(taskContainer, DockerContainer("not-important"))
 
                                     logger.postEvent(StepStartingEvent(createContainerStep))
